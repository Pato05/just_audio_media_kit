--- conflicted
+++ resolved
@@ -28,14 +28,9 @@
   ProcessingStateMessage _processingState = ProcessingStateMessage.idle;
   Duration _bufferedPosition = Duration.zero;
   Duration _position = Duration.zero;
-<<<<<<< HEAD
   List<Media>? _playlist;
   List<int>? _shuffleOrder;
   bool _shuffling = false;
-=======
-
-  /// The index that's currently playing
->>>>>>> 5a992d90
   int _currentIndex = 0;
   int _shuffledIndex = 0;
 
@@ -44,16 +39,6 @@
 
   MediaKitPlayer(super.id) {
     _player = Player(
-<<<<<<< HEAD
-      configuration: PlayerConfiguration(
-        protocolWhitelist: JustAudioMediaKit.protocolWhitelist,
-        title: JustAudioMediaKit.title,
-        bufferSize: JustAudioMediaKit.bufferSize,
-        logLevel: JustAudioMediaKit.mpvLogLevel,
-        ready: () => _readyCompleter.complete(),
-      ),
-    );
-=======
         configuration: PlayerConfiguration(
       pitch: JustAudioMediaKit.pitch,
       protocolWhitelist: JustAudioMediaKit.protocolWhitelist,
@@ -62,7 +47,6 @@
       logLevel: JustAudioMediaKit.mpvLogLevel,
       ready: () => _readyCompleter.complete(),
     ));
->>>>>>> 5a992d90
 
     if (JustAudioMediaKit.prefetchPlaylist &&
         _player.platform is NativePlayer) {
@@ -71,10 +55,16 @@
     }
 
     _streamSubscriptions = [
-<<<<<<< HEAD
       _player.stream.duration.listen(
         (duration) {
           _processingState = ProcessingStateMessage.ready;
+
+          if (_setPosition != null && duration.inSeconds > 0) {
+            unawaited(_player.seek(_setPosition!));
+
+            _setPosition = null;
+          }
+
           _updatePlaybackEvent(duration: duration);
         },
       ),
@@ -109,38 +99,6 @@
         },
       ),
       _player.stream.completed.listen((completed) async {
-=======
-      _player.stream.duration.listen((duration) {
-        _processingState = ProcessingStateMessage.ready;
-        if (_setPosition != null && duration.inSeconds > 0) {
-          unawaited(_player.seek(_setPosition!));
-          _setPosition = null;
-        }
-        _updatePlaybackEvent(duration: duration);
-      }),
-      _player.stream.position.listen((position) {
-        _position = position;
-        _updatePlaybackEvent();
-      }),
-      _player.stream.buffering.listen((isBuffering) {
-        _processingState = isBuffering
-            ? ProcessingStateMessage.buffering
-            : ProcessingStateMessage.ready;
-        _updatePlaybackEvent();
-      }),
-      _player.stream.buffer.listen((buffer) {
-        _bufferedPosition = buffer;
-        _updatePlaybackEvent();
-      }),
-      _player.stream.playing.listen((playing) {
-        _dataController.add(PlayerDataMessage(playing: playing));
-      }),
-      _player.stream.volume.listen((volume) {
-        _dataController.add(PlayerDataMessage(volume: volume / 100.0));
-      }),
-      _player.stream.completed.listen((completed) {
-        _bufferedPosition = _position = Duration.zero;
->>>>>>> 5a992d90
         if (completed &&
             // is at the end of the [Playlist]
             _currentIndex == _player.state.playlist.medias.length - 1 &&
@@ -162,7 +120,6 @@
 
         _updatePlaybackEvent();
       }),
-<<<<<<< HEAD
       _player.stream.error.listen(
         (error) {
           _logger.severe('ERROR OCCURRED: $error');
@@ -181,7 +138,7 @@
         (playlistMode) {
           _dataController.add(
             PlayerDataMessage(
-              loopMode: playlistModeToLoopMode(playlistMode),
+              loopMode: _playlistModeToLoopMode(playlistMode),
             ),
           );
         },
@@ -206,34 +163,6 @@
           print('MPV: [${event.level}] ${event.prefix}: ${event.text}');
         },
       ),
-=======
-      _player.stream.error.listen((error) {
-        _processingState = ProcessingStateMessage.idle;
-        _updatePlaybackEvent();
-        _logger.severe('ERROR OCCURRED: $error');
-      }),
-      _player.stream.playlist.listen((playlist) {
-        if (_currentIndex != playlist.index) {
-          _bufferedPosition = _position = Duration.zero;
-          _currentIndex = playlist.index;
-        }
-        _updatePlaybackEvent();
-      }),
-      _player.stream.playlistMode.listen((playlistMode) {
-        _dataController.add(
-            PlayerDataMessage(loopMode: _playlistModeToLoopMode(playlistMode)));
-      }),
-      _player.stream.pitch.listen((pitch) {
-        _dataController.add(PlayerDataMessage(pitch: pitch));
-      }),
-      _player.stream.rate.listen((rate) {
-        _dataController.add(PlayerDataMessage(speed: rate));
-      }),
-      _player.stream.log.listen((event) {
-        // ignore: avoid_print
-        print("MPV: [${event.level}] ${event.prefix}: ${event.text}");
-      }),
->>>>>>> 5a992d90
     ];
   }
 
@@ -261,7 +190,6 @@
   Stream<PlayerDataMessage> get playerDataMessageStream =>
       _dataController.stream;
 
-<<<<<<< HEAD
   void _updatePlaybackEvent({
     Duration? duration,
     IcyMetadataMessage? icyMetadata,
@@ -280,6 +208,7 @@
     );
   }
 
+  /// Plays the next media, while respecting [_playlist] and [_currentIndex].
   Future<void> next() async {
     if (_playlist == null) return;
 
@@ -314,21 +243,6 @@
       _playlist![_shuffledIndex],
       play: true,
     );
-=======
-  /// Updates the playback event
-  void _updatePlaybackEvent(
-      {Duration? duration, IcyMetadataMessage? icyMetadata}) {
-    _eventController.add(PlaybackEventMessage(
-      processingState: _processingState,
-      updateTime: DateTime.now(),
-      updatePosition: _position,
-      bufferedPosition: _bufferedPosition,
-      duration: duration,
-      icyMetadata: icyMetadata,
-      currentIndex: _currentIndex,
-      androidAudioSessionId: null,
-    ));
->>>>>>> 5a992d90
   }
 
   @override
@@ -362,14 +276,10 @@
     await _player.open(_playlist![_shuffledIndex]);
 
     if (request.initialPosition != null) {
-<<<<<<< HEAD
-      _position = request.initialPosition!;
+      _setPosition = _position = request.initialPosition!;
 
       // TODO: fix this seek request here (it doesn't do anything)
       await _player.seek(request.initialPosition!);
-=======
-      _setPosition = _position = request.initialPosition!;
->>>>>>> 5a992d90
     }
 
     _updatePlaybackEvent();
@@ -404,12 +314,8 @@
 
   @override
   Future<SetLoopModeResponse> setLoopMode(SetLoopModeRequest request) async {
-<<<<<<< HEAD
-    await _player.setPlaylistMode(loopModeToPlaylistMode(request.loopMode));
-
-=======
     await _player.setPlaylistMode(_loopModeToPlaylistMode(request.loopMode));
->>>>>>> 5a992d90
+
     return SetLoopModeResponse();
   }
 
@@ -463,15 +369,11 @@
     if (request.position != null) {
       _position = request.position!;
 
-<<<<<<< HEAD
-      await _player.seek(request.position!);
-=======
       if (_player.state.duration.inSeconds > 0) {
         await _player.seek(request.position!);
       } else {
         _setPosition = request.position!;
       }
->>>>>>> 5a992d90
     } else {
       _position = Duration.zero;
     }
