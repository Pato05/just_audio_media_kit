library just_audio_media_kit;

import 'dart:async';

import 'package:just_audio_media_kit/just_audio_media_kit.dart';
import 'package:just_audio_platform_interface/just_audio_platform_interface.dart';
import 'package:logging/logging.dart';
import 'package:media_kit/media_kit.dart';

/// An [AudioPlayerPlatform] which wraps `package:media_kit`'s [Player]
class MediaKitPlayer extends AudioPlayerPlatform {
  /// `package:media_kit`'s [Player]
  late final Player _player;

  /// The subscriptions that have to be disposed
  late final List<StreamSubscription> _streamSubscriptions;

  final _readyCompleter = Completer<void>();

  /// Completes when the player is ready
  Future<void> ready() => _readyCompleter.future;

  static final _logger = Logger('MediaKitPlayer');

  final _eventController = StreamController<PlaybackEventMessage>.broadcast();
  final _dataController = StreamController<PlayerDataMessage>.broadcast();

  ProcessingStateMessage _processingState = ProcessingStateMessage.idle;
  Duration _bufferedPosition = Duration.zero;
  Duration _position = Duration.zero;
  List<Media>? _playlist;
  List<int> _shuffleOrder = [];
  bool _shuffling = false;
  int _currentIndex = 0;

  // This takes into account the fact we may be currently shuffling.
  /// Returns the current entry's actual index (even if shuffling)
  int get _entryIndex =>
      _shuffling ? _shuffleOrder[_currentIndex] : _currentIndex;

  /// [LoadRequest.initialPosition] or [seek] request before [Player.play] was called and/or finished loading.
  Duration? _setPosition;

  MediaKitPlayer(super.id) {
    _player = Player(
        configuration: PlayerConfiguration(
      pitch: JustAudioMediaKit.pitch,
      protocolWhitelist: JustAudioMediaKit.protocolWhitelist,
      title: JustAudioMediaKit.title,
      bufferSize: JustAudioMediaKit.bufferSize,
      logLevel: JustAudioMediaKit.mpvLogLevel,
      ready: () => _readyCompleter.complete(),
    ));

    if (JustAudioMediaKit.prefetchPlaylist &&
        _player.platform is NativePlayer) {
      (_player.platform as NativePlayer)
          .setProperty('prefetch-playlist', 'yes');
    }

    _streamSubscriptions = [
      _player.stream.duration.listen(
        (duration) {
          _processingState = ProcessingStateMessage.ready;

          if (_setPosition != null && duration.inSeconds > 0) {
            unawaited(_player.seek(_setPosition!));

            _setPosition = null;
          }

          _updatePlaybackEvent(duration: duration);
        },
      ),
      _player.stream.position.listen(
        (position) {
          _position = position;
          _updatePlaybackEvent();
        },
      ),
      _player.stream.buffering.listen(
        (isBuffering) {
          _processingState = isBuffering
              ? ProcessingStateMessage.buffering
              : ProcessingStateMessage.ready;
          _updatePlaybackEvent();
        },
      ),
      _player.stream.buffer.listen(
        (buffer) {
          _bufferedPosition = buffer;
          _updatePlaybackEvent();
        },
      ),
      _player.stream.playing.listen(
        (playing) {
          _dataController.add(PlayerDataMessage(playing: playing));
        },
      ),
      _player.stream.volume.listen(
        (volume) {
          _dataController.add(PlayerDataMessage(volume: volume / 100.0));
        },
      ),
      _player.stream.completed.listen((completed) async {
        if (completed &&
            // is at the end of the [Playlist]
            _currentIndex == _player.state.playlist.medias.length - 1 &&
            // is not looping (technically this shouldn't be fired if the player is looping)
            _player.state.playlistMode == PlaylistMode.none) {
          _processingState = ProcessingStateMessage.completed;
        } else {
          _processingState = ProcessingStateMessage.ready;
        }

        // Start playing next media after current media got completed.
        if (completed) {
          if (_player.state.playlistMode == PlaylistMode.single) {
            await _player.seek(Duration.zero);
          } else {
            await next();
          }
        }

        _updatePlaybackEvent();
      }),
      _player.stream.error.listen(
        (error) {
          _logger.severe('ERROR OCCURRED: $error');

          _processingState = ProcessingStateMessage.idle;

          _updatePlaybackEvent();
        },
      ),
      _player.stream.playlist.listen(
        (playlist) {
          _updatePlaybackEvent();
        },
      ),
      _player.stream.playlistMode.listen(
        (playlistMode) {
          _dataController.add(
            PlayerDataMessage(
              loopMode: _playlistModeToLoopMode(playlistMode),
            ),
          );
        },
      ),
      _player.stream.pitch.listen(
        (pitch) {
          _dataController.add(
            PlayerDataMessage(pitch: pitch),
          );
        },
      ),
      _player.stream.rate.listen(
        (rate) {
          _dataController.add(
            PlayerDataMessage(speed: rate),
          );
        },
      ),
      _player.stream.log.listen(
        (event) {
          // ignore: avoid_print
          print('MPV: [${event.level}] ${event.prefix}: ${event.text}');
        },
      ),
    ];
  }

  PlaylistMode _loopModeToPlaylistMode(LoopModeMessage loopMode) {
    return switch (loopMode) {
      LoopModeMessage.off => PlaylistMode.none,
      LoopModeMessage.one => PlaylistMode.single,
      LoopModeMessage.all => PlaylistMode.loop,
    };
  }

  LoopModeMessage _playlistModeToLoopMode(PlaylistMode playlistMode) {
    return switch (playlistMode) {
      PlaylistMode.none => LoopModeMessage.off,
      PlaylistMode.single => LoopModeMessage.one,
      PlaylistMode.loop => LoopModeMessage.all,
    };
  }

  @override
  Stream<PlaybackEventMessage> get playbackEventMessageStream =>
      _eventController.stream;

  @override
  Stream<PlayerDataMessage> get playerDataMessageStream =>
      _dataController.stream;

  void _updatePlaybackEvent({
    Duration? duration,
    IcyMetadataMessage? icyMetadata,
  }) {
    _eventController.add(
      PlaybackEventMessage(
        processingState: _processingState,
        updateTime: DateTime.now(),
        updatePosition: _position,
        bufferedPosition: _bufferedPosition,
        duration: duration,
        icyMetadata: icyMetadata,
        currentIndex: _currentIndex,
        androidAudioSessionId: null,
      ),
    );
  }

  /// Plays the next media, while respecting [_playlist] and [_currentIndex].
  Future<void> next() async {
    if (_playlist == null) return;

    // Check if current track is last, then take the specified approach based on the [playlistMode].
    if (_currentIndex == _playlist!.length - 1) {
      switch (_player.state.playlistMode) {
        case PlaylistMode.loop:
          _currentIndex = 1;

          await _player.open(
            _playlist![_entryIndex],
            play: true,
          );
          break;
        case PlaylistMode.single:
          await _player.seek(Duration.zero);

          break;
        case PlaylistMode.none:
          await _player.stop();

          break;
      }

      return;
    }

    _currentIndex += 1;
    return await _player.open(
      _playlist![_entryIndex],
      play: true,
    );
  }

  @override
  Future<LoadResponse> load(LoadRequest request) async {
    _logger.finest('load(${request.toMap()})');

    _currentIndex = request.initialIndex!;
    _bufferedPosition = Duration.zero;
    _position = Duration.zero;

    _processingState = ProcessingStateMessage.buffering;

    if (request.audioSourceMessage is ConcatenatingAudioSourceMessage) {
      final audioSource =
          request.audioSourceMessage as ConcatenatingAudioSourceMessage;

      _playlist =
          audioSource.children.map(_convertAudioSourceIntoMediaKit).toList();
      _shuffleOrder = audioSource.shuffleOrder;
    } else {
      final playable =
          _convertAudioSourceIntoMediaKit(request.audioSourceMessage);
      _logger.finest('playable is ${playable.toString()}');
      _playlist = [playable];
    }

    await _player.open(_playlist![_entryIndex]);

    if (request.initialPosition != null) {
      _setPosition = _position = request.initialPosition!;

      // TODO: fix this seek request here (it doesn't do anything)
      await _player.seek(request.initialPosition!);
    }

    _updatePlaybackEvent();
    return LoadResponse(duration: _player.state.duration);
  }

  @override
  Future<PlayResponse> play(PlayRequest request) {
    return _player.play().then((_) => PlayResponse());
  }

  @override
  Future<PauseResponse> pause(PauseRequest request) {
    return _player.pause().then((_) => PauseResponse());
  }

  @override
  Future<SetVolumeResponse> setVolume(SetVolumeRequest request) {
    return _player
        .setVolume(request.volume * 100.0)
        .then((value) => SetVolumeResponse());
  }

  @override
  Future<SetSpeedResponse> setSpeed(SetSpeedRequest request) {
    return _player.setRate(request.speed).then((_) => SetSpeedResponse());
  }

  @override
  Future<SetPitchResponse> setPitch(SetPitchRequest request) =>
      _player.setPitch(request.pitch).then((_) => SetPitchResponse());

  @override
  Future<SetLoopModeResponse> setLoopMode(SetLoopModeRequest request) async {
    await _player.setPlaylistMode(_loopModeToPlaylistMode(request.loopMode));

    return SetLoopModeResponse();
  }

  @override
  Future<SetShuffleModeResponse> setShuffleMode(
    SetShuffleModeRequest request,
  ) async {
    _shuffling = request.shuffleMode != ShuffleModeMessage.none;

    _dataController.add(
      PlayerDataMessage(
        shuffleMode:
            _shuffling ? ShuffleModeMessage.all : ShuffleModeMessage.none,
      ),
    );

    return SetShuffleModeResponse();
  }

  @override
  Future<SetShuffleOrderResponse> setShuffleOrder(
    SetShuffleOrderRequest request,
  ) async {
    // Not tested.

    if (request.audioSourceMessage is ConcatenatingAudioSourceMessage) {
      final audioSource =
          request.audioSourceMessage as ConcatenatingAudioSourceMessage;

      _shuffleOrder = audioSource.shuffleOrder;
    }

    return SetShuffleOrderResponse();
  }

  @override
  Future<SeekResponse> seek(SeekRequest request) async {
    _logger.finest('seek(${request.toMap()})');

    if (request.index != null) {
      _currentIndex = request.index!;

      await _player.open(
        _playlist![_entryIndex],
        play: true,
      );
    }

    if (request.position != null) {
      _position = request.position!;

      if (_player.state.duration.inSeconds > 0) {
        await _player.seek(request.position!);
      } else {
        _setPosition = request.position!;
      }
    } else {
      _position = Duration.zero;
    }

    // reset position on seek
    _updatePlaybackEvent();

    return SeekResponse();
  }

  @override
  Future<ConcatenatingInsertAllResponse> concatenatingInsertAll(
    ConcatenatingInsertAllRequest request,
  ) async {
    // _logger.fine('concatenatingInsertAll(${request.toMap()})');

    for (final source in request.children) {
      if (request.index > _playlist!.length) {
        _playlist!.add(_convertAudioSourceIntoMediaKit(source));
      } else {
        _playlist!
            .insert(request.index, _convertAudioSourceIntoMediaKit(source));
      }
    }

    return ConcatenatingInsertAllResponse();
  }

  @override
  Future<ConcatenatingRemoveRangeResponse> concatenatingRemoveRange(
<<<<<<< HEAD
    ConcatenatingRemoveRangeRequest request,
  ) async {
    for (var i = request.startIndex; i <= request.endIndex; i++) {
=======
      ConcatenatingRemoveRangeRequest request) async {
    for (var i = request.startIndex; i < request.endIndex; i++) {
>>>>>>> e796d278
      await _player.remove(request.startIndex);
    }

    _shuffleOrder = request.shuffleOrder;

    return ConcatenatingRemoveRangeResponse();
  }

  @override
  Future<ConcatenatingMoveResponse> concatenatingMove(
    ConcatenatingMoveRequest request,
  ) {
    _shuffleOrder = request.shuffleOrder;
    return _player
        .move(
            request.currentIndex,
            // not sure why, but apparently there's an underlying difference between just_audio's move implementation
            // and media_kit, so let's fix it
            request.currentIndex > request.newIndex
                ? request.newIndex
                : request.newIndex + 1)
        .then((_) => ConcatenatingMoveResponse());
  }

  /// Release the resources used by this player.
  Future<void> release() async {
    _logger.info('releasing player resources');

    await _player.dispose();
    for (final StreamSubscription subscription in _streamSubscriptions) {
      unawaited(subscription.cancel());
    }
    _streamSubscriptions.clear();
  }

  /// Converts an [AudioSourceMessage] into a [Media] for playback
  Media _convertAudioSourceIntoMediaKit(AudioSourceMessage audioSource) {
    switch (audioSource) {
      case final UriAudioSourceMessage uriSource:
        return Media(uriSource.uri, httpHeaders: audioSource.headers);

      case final SilenceAudioSourceMessage silenceSource:
        // from https://github.com/bleonard252/just_audio_mpv/blob/main/lib/src/mpv_player.dart#L137
        return Media(
            'av://lavfi:anullsrc=d=${silenceSource.duration.inMilliseconds}ms');

      default:
        throw UnsupportedError(
            '${audioSource.runtimeType} is currently not supported');
    }
  }
}<|MERGE_RESOLUTION|>--- conflicted
+++ resolved
@@ -400,14 +400,8 @@
 
   @override
   Future<ConcatenatingRemoveRangeResponse> concatenatingRemoveRange(
-<<<<<<< HEAD
-    ConcatenatingRemoveRangeRequest request,
-  ) async {
-    for (var i = request.startIndex; i <= request.endIndex; i++) {
-=======
       ConcatenatingRemoveRangeRequest request) async {
     for (var i = request.startIndex; i < request.endIndex; i++) {
->>>>>>> e796d278
       await _player.remove(request.startIndex);
     }
 
